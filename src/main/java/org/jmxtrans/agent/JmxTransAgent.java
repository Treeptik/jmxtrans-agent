/*
 * Copyright (c) 2010-2013 the original author or authors
 *
 * Permission is hereby granted, free of charge, to any person obtaining
 * a copy of this software and associated documentation files (the
 * "Software"), to deal in the Software without restriction, including
 * without limitation the rights to use, copy, modify, merge, publish,
 * distribute, sublicense, and/or sell copies of the Software, and to
 * permit persons to whom the Software is furnished to do so, subject to
 * the following conditions:
 *
 * The above copyright notice and this permission notice shall be
 * included in all copies or substantial portions of the Software.
 *
 * THE SOFTWARE IS PROVIDED "AS IS", WITHOUT WARRANTY OF ANY KIND,
 * EXPRESS OR IMPLIED, INCLUDING BUT NOT LIMITED TO THE WARRANTIES OF
 * MERCHANTABILITY, FITNESS FOR A PARTICULAR PURPOSE AND
 * NONINFRINGEMENT. IN NO EVENT SHALL THE AUTHORS OR COPYRIGHT HOLDERS BE
 * LIABLE FOR ANY CLAIM, DAMAGES OR OTHER LIABILITY, WHETHER IN AN ACTION
 * OF CONTRACT, TORT OR OTHERWISE, ARISING FROM, OUT OF OR IN CONNECTION
 * WITH THE SOFTWARE OR THE USE OR OTHER DEALINGS IN THE SOFTWARE.
 *
 */
package org.jmxtrans.agent;

import edu.umd.cs.findbugs.annotations.SuppressFBWarnings;

import org.jmxtrans.agent.properties.NoPropertiesSourcePropertiesLoader;
import org.jmxtrans.agent.properties.PropertiesLoader;
import org.jmxtrans.agent.properties.UrlOrFilePropertiesLoader;
import org.jmxtrans.agent.util.logging.Logger;

import javax.management.ObjectInstance;
import javax.management.ObjectName;

import java.lang.instrument.Instrumentation;
import java.lang.management.ManagementFactory;
import java.sql.Timestamp;
import java.util.ArrayList;
import java.util.Collections;
import java.util.List;
import java.util.Set;
import java.util.concurrent.TimeUnit;
import java.util.logging.Level;

/**
 * @author <a href="mailto:cleclerc@cloudbees.com">Cyrille Le Clerc</a>
 */
public class JmxTransAgent {
    private static Logger logger = Logger.getLogger(JmxTransAgent.class.getName());

    private static final String PROPERTIES_SYSTEM_PROPERTY_NAME = JmxTransAgent.class.getName() + ".properties";

    @SuppressFBWarnings("MS_SHOULD_BE_FINAL")
    public static boolean DIAGNOSTIC = Boolean.valueOf(System.getProperty(JmxTransAgent.class.getName() + ".diagnostic", "false"));

    public static void agentmain(String configFile, Instrumentation inst) {
        initializeAgent(configFile);
    }

    public static void premain(final String configFile, Instrumentation inst) {
        final int delayInSecs = Integer.parseInt(System.getProperty("jmxtrans.agent.premain.delay", "0"));
        if (delayInSecs > 0) {
            logger.info("jmxtrans agent initialization delayed by " + delayInSecs + " seconds");
            new Thread("jmxtrans-agent-delayed-starter-" + delayInSecs + "secs") {
                @Override
                public void run() {
                    try {
                        Thread.sleep(delayInSecs * 1000);
                    } catch (InterruptedException e) {
                        Thread.interrupted();
                        return;
                    }
                    initializeAgent(configFile);
                }
            }.start();
        } else {
            initializeAgent(configFile);
        }
    }

    private static void initializeAgent(String configFile) {
        dumpDiagnosticInfo();
        if (configFile == null || configFile.isEmpty()) {
            String msg = "JmxTransExporter configurationFile must be defined";
            logger.log(Level.SEVERE, msg);
            throw new IllegalStateException(msg);
        }
        try {
<<<<<<< HEAD
            ConfigurationDocumentLoader configLoader = new JmxTransConfigurationDocumentLoader(configFile);
            PropertiesLoader propertiesLoader = createPropertiesLoader();
            JmxTransExporterBuilder jmxTransExporterBuilder = new JmxTransExporterBuilder(propertiesLoader);
            JmxTransExporterConfiguration config = jmxTransExporterBuilder.build(configLoader);
            JmxTransExporter jmxTransExporter = new JmxTransExporter(config);
            //START
            jmxTransExporter.start();
            logger.info("JmxTransAgent started with configuration '" + configFile + "'");
             if (config.getConfigReloadInterval() >= 0) {
                setupConfigReloadWatcher(jmxTransExporter, config, configLoader, jmxTransExporterBuilder);
            }
=======
            JmxTransConfigurationLoader configurationLoader = new JmxTransConfigurationXmlLoader(configFile);
            JmxTransExporter jmxTransExporter = new JmxTransExporter(configurationLoader);
            //START
            jmxTransExporter.start();
            logger.info("JmxTransAgent started with configuration '" + configFile + "'");
>>>>>>> 59e060ee
        } catch (Exception e) {
            String msg = "Exception loading JmxTransExporter from '" + configFile + "'";
            logger.log(Level.SEVERE, msg, e);
            throw new IllegalStateException(msg, e);
        }
    }

<<<<<<< HEAD
    private static PropertiesLoader createPropertiesLoader() {
        String configuredPath = System.getProperty(PROPERTIES_SYSTEM_PROPERTY_NAME);
        if (configuredPath == null) {
            return new NoPropertiesSourcePropertiesLoader();
        }
        logger.log(Level.INFO, "Will use properties file '" + configuredPath + "' for resolving placeholders");
        return new UrlOrFilePropertiesLoader(configuredPath);
    }

    private static void setupConfigReloadWatcher(JmxTransExporter jmxTransExporter,
            JmxTransExporterConfiguration initialConfiguration,
            ConfigurationDocumentLoader configLoader,
            JmxTransExporterBuilder jmxTransExporterBuilder) {
        ConfigReloadWatcher watcher = new ConfigReloadWatcher(jmxTransExporter, initialConfiguration, configLoader,
                jmxTransExporterBuilder);
        watcher.start();
    }

=======
>>>>>>> 59e060ee
    public static void dumpDiagnosticInfo() {
        if (!JmxTransAgent.DIAGNOSTIC)
            return;

        Runnable runnable = new Runnable() {
            @Override
            public void run() {

                while (JmxTransAgent.DIAGNOSTIC) {

                    String prefix = new Timestamp(System.currentTimeMillis()) + " [jmxtrans-agent] ";
                    System.out.println(prefix + "JMXTRANS-AGENT DIAGNOSTIC INFO");

                    // CONTEXT
                    System.out.println(prefix + "Logger level: " + Logger.level);

                    // MBEANS
                    Set<ObjectInstance> objectInstances = ManagementFactory.getPlatformMBeanServer().queryMBeans(null, null);
                    List<ObjectName> objectNames = new ArrayList<>();
                    for (ObjectInstance objectInstance : objectInstances) {
                        objectNames.add(objectInstance.getObjectName());
                    }
                    Collections.sort(objectNames);
                    System.out.println(prefix + "ManagementFactory.getPlatformMBeanServer().queryMBeans(null, null)");
                    for (ObjectName objectName : objectNames) {
                        System.out.println(prefix + "\t" + objectName);
                    }

                    System.out.println(prefix + "ENF OF JMXTRANS-AGENT DIAGNOSING INFO");
                    try {
                        Thread.sleep(TimeUnit.MILLISECONDS.convert(60, TimeUnit.SECONDS));
                    } catch (InterruptedException e) {
                        e.printStackTrace();
                        break;
                    }
                }
            }
        };

        Thread thread = new Thread(runnable);
        thread.setName("jmxtrans-agent-diagnostic");
        thread.setDaemon(true);
        thread.start();
    }
}<|MERGE_RESOLUTION|>--- conflicted
+++ resolved
@@ -49,7 +49,7 @@
 public class JmxTransAgent {
     private static Logger logger = Logger.getLogger(JmxTransAgent.class.getName());
 
-    private static final String PROPERTIES_SYSTEM_PROPERTY_NAME = JmxTransAgent.class.getName() + ".properties";
+    private static final String PROPERTIES_SYSTEM_PROPERTY_NAME = "jmxtrans.agent.properties.file";
 
     @SuppressFBWarnings("MS_SHOULD_BE_FINAL")
     public static boolean DIAGNOSTIC = Boolean.valueOf(System.getProperty(JmxTransAgent.class.getName() + ".diagnostic", "false"));
@@ -87,25 +87,12 @@
             throw new IllegalStateException(msg);
         }
         try {
-<<<<<<< HEAD
-            ConfigurationDocumentLoader configLoader = new JmxTransConfigurationDocumentLoader(configFile);
-            PropertiesLoader propertiesLoader = createPropertiesLoader();
-            JmxTransExporterBuilder jmxTransExporterBuilder = new JmxTransExporterBuilder(propertiesLoader);
-            JmxTransExporterConfiguration config = jmxTransExporterBuilder.build(configLoader);
-            JmxTransExporter jmxTransExporter = new JmxTransExporter(config);
-            //START
-            jmxTransExporter.start();
-            logger.info("JmxTransAgent started with configuration '" + configFile + "'");
-             if (config.getConfigReloadInterval() >= 0) {
-                setupConfigReloadWatcher(jmxTransExporter, config, configLoader, jmxTransExporterBuilder);
-            }
-=======
-            JmxTransConfigurationLoader configurationLoader = new JmxTransConfigurationXmlLoader(configFile);
+            PropertiesLoader propertiesLoader = creatPropertiesLoader();
+            JmxTransConfigurationLoader configurationLoader = new JmxTransConfigurationXmlLoader(configFile, propertiesLoader);
             JmxTransExporter jmxTransExporter = new JmxTransExporter(configurationLoader);
             //START
             jmxTransExporter.start();
             logger.info("JmxTransAgent started with configuration '" + configFile + "'");
->>>>>>> 59e060ee
         } catch (Exception e) {
             String msg = "Exception loading JmxTransExporter from '" + configFile + "'";
             logger.log(Level.SEVERE, msg, e);
@@ -113,27 +100,14 @@
         }
     }
 
-<<<<<<< HEAD
-    private static PropertiesLoader createPropertiesLoader() {
-        String configuredPath = System.getProperty(PROPERTIES_SYSTEM_PROPERTY_NAME);
-        if (configuredPath == null) {
-            return new NoPropertiesSourcePropertiesLoader();
+    private static PropertiesLoader creatPropertiesLoader() {
+        String propertiesFile = System.getProperty(PROPERTIES_SYSTEM_PROPERTY_NAME);
+        if (propertiesFile != null) {
+            return new UrlOrFilePropertiesLoader(propertiesFile);
         }
-        logger.log(Level.INFO, "Will use properties file '" + configuredPath + "' for resolving placeholders");
-        return new UrlOrFilePropertiesLoader(configuredPath);
+        return new NoPropertiesSourcePropertiesLoader();
     }
 
-    private static void setupConfigReloadWatcher(JmxTransExporter jmxTransExporter,
-            JmxTransExporterConfiguration initialConfiguration,
-            ConfigurationDocumentLoader configLoader,
-            JmxTransExporterBuilder jmxTransExporterBuilder) {
-        ConfigReloadWatcher watcher = new ConfigReloadWatcher(jmxTransExporter, initialConfiguration, configLoader,
-                jmxTransExporterBuilder);
-        watcher.start();
-    }
-
-=======
->>>>>>> 59e060ee
     public static void dumpDiagnosticInfo() {
         if (!JmxTransAgent.DIAGNOSTIC)
             return;
