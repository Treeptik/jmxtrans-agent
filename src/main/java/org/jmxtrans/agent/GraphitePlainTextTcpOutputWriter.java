--- conflicted
+++ resolved
@@ -165,7 +165,6 @@
                 ", metricPathPrefix='" + messageBuilder.getPrefix() + '\'' +
                 '}';
     }
-<<<<<<< HEAD
     
     @Override
     public void preDestroy() {
@@ -173,9 +172,6 @@
         releaseGraphiteConnection();
     };
     
-=======
-
->>>>>>> da5878fd
     String getMetricPathPrefix() {
         return messageBuilder.getPrefix();
     }
